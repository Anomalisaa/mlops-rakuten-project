version: '3.8'

volumes:
  shared-volume: {}
  dvc-cache-volume: {}
  #postgres-db-volume: {}
  grafana_data: {}

services:
  dvc-sync:
    build:
      context: "."
      dockerfile: "./dockerfiles/dvc/Dockerfile"
    volumes:
      #- ./.git:/app/.git:ro  # Git repository explizit mounten (read-only)
      - dvc-cache-volume:/app/.dvc/_cache # Named Volume
      - shared-volume:/app/shared-volume # Named volume
    working_dir: /app
    environment:
      - DAGSHUB_USER_TOKEN=${DAGSHUB_USER_TOKEN}
      - DAGSHUB_REPO_OWNER=${DAGSHUB_REPO_OWNER}
      - DAGSHUB_REPO_NAME=${DAGSHUB_REPO_NAME}
    command: ["dvc", "pull", "shared_volume/data/raw", "shared_volume/data/processed", "shared_volume/data/feedback", "shared_volume/models", "--force"]

  auth_service:
    build:
      context: "."
      dockerfile: "dockerfiles/auth_service/Dockerfile"
    env_file:
      - .env
    ports:
      - "8001:8001"
    command: ["uvicorn", "plugins.cd4ml.inference.auth_service:auth_app", "--host", "0.0.0.0", "--port", "8001"]
    healthcheck:
      test: ["CMD", "curl", "-f", "http://127.0.0.1:8001/health"]
      interval: 30s
      timeout: 5s
      retries: 5

  predict_service:
    build:
      context: "."
      dockerfile: "dockerfiles/predict_service/Dockerfile"
    env_file:
      - .env
    environment:
      - PYTHONPATH=/app
      - PYTHONUNBUFFERED=1
    ports:
      - "8002:8002"
    volumes:
      - .:/app
      - shared-volume:/app/shared-volume
      - dvc-cache-volume:/app/.dvc/_cache
    working_dir: /app
    depends_on:
      auth_service:
        condition: service_healthy
      dvc-sync:
        condition: service_completed_successfully
    command: ["uvicorn", "plugins.cd4ml.inference.predict_service:predict_app", "--host", "0.0.0.0", "--port", "8002"]
    healthcheck:
      test: ["CMD", "curl", "-f", "http://127.0.0.1:8002/health"]
      interval: 30s
      timeout: 5s
      retries: 5
  
  #drift-monitor:
  #  build:
  #    context: .
  #    dockerfile: dockerfiles/monitoring/Dockerfile
  #  env_file:
  #    - ./.env
  #  volumes:
  #    - ./shared_volume:/app/shared_volume  
  #    - dvc-cache:/app/.dvc/cache           
  #  environment:
  #    PREDICT_URL: http://predict_service:8002/predict
  #    VALIDATION_DATA: /app/shared_volume/data/validation/labels.npy
  #    PUSHGATEWAY_URL: http://pushgateway:9091
  #    BATCH_SIZE: '100'
  #    INTERVAL_SEC: '300'
  #  depends_on:
  #    pushgateway:
  #      condition: service_started
  #    dvc-sync:
  #      condition: service_completed_successfully
  #  networks:
  #    - drift-net

  #pushgateway:
  #  image: prom/pushgateway:latest
  #  container_name: pushgateway_service
  #  ports:
  #    - '9091:9091'
  #  networks:
  #    - drift-net

  prometheus:
    image: prom/prometheus:latest
    container_name: prometheus_service
    volumes:
      - ./monitoring/prometheus/:/etc/prometheus/:ro
    ports:
      - '9090:9090'
    command:
      - '--config.file=/etc/prometheus/prometheus.yml'
    depends_on:
      - auth_service
      - predict_service
    #networks:
    #  - drift-net

  alertmanager:
    image: prom/alertmanager:v0.24.0
    container_name: alertmanager_service
    volumes:
      - ./monitoring/alertmanager/alertmanager.yml:/etc/alertmanager/alertmanager.yml:ro
    command:
      - '--config.file=/etc/alertmanager/alertmanager.yml'
    ports:
      - '9093:9093'
    depends_on:
      - prometheus
    #networks:
    #  - drift-net

  grafana:
    image: grafana/grafana:latest
    container_name: grafana_service
    ports:
      - '3000:3000'
    volumes:
      - grafana_data:/var/lib/grafana
<<<<<<< HEAD
      - ./monitoring/grafana/provisioning/:/etc/grafana/provisioning/ 
=======
      - ./monitoring/grafana/provisioning/:/etc/grafana/provisioning/:ro
>>>>>>> c6276170
    environment:
      GF_SECURITY_ADMIN_USER: admin
      GF_SECURITY_ADMIN_PASSWORD: admin123
      GF_USERS_ALLOW_SIGN_UP: 'false'
    depends_on:
      - prometheus
      - alertmanager
    #networks:
    #  - drift-net

#networks:
#  drift-net:
#    driver: bridge<|MERGE_RESOLUTION|>--- conflicted
+++ resolved
@@ -132,11 +132,7 @@
       - '3000:3000'
     volumes:
       - grafana_data:/var/lib/grafana
-<<<<<<< HEAD
-      - ./monitoring/grafana/provisioning/:/etc/grafana/provisioning/ 
-=======
       - ./monitoring/grafana/provisioning/:/etc/grafana/provisioning/:ro
->>>>>>> c6276170
     environment:
       GF_SECURITY_ADMIN_USER: admin
       GF_SECURITY_ADMIN_PASSWORD: admin123
