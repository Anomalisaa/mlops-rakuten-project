--- conflicted
+++ resolved
@@ -14,14 +14,11 @@
 from mlflow.tracking import MlflowClient
 
 
-<<<<<<< HEAD
-=======
 # --- Path Variables ---
 MODEL_DIR = os.getenv("MODEL_DIR")
 TFIDF_VECTORIZER_PATH = os.path.join(MODEL_DIR, os.getenv("TFIDF_VECTORIZER"))
 PRODUCT_DICTIONARY_PATH = os.path.join(MODEL_DIR, os.getenv("PRODUCT_DICTIONARY"))
 
->>>>>>> 6185839e
 # --- JWT Configuration ---
 SECRET_KEY = "your_secret_key_here"
 ALGORITHM = "HS256"
@@ -130,7 +127,6 @@
         prediction = self.product_dictionary[int(prediction)]
         return prediction
 
-<<<<<<< HEAD
 #### Max ####
 # Module-wide instantiation removed and predictor variable declared
 predictor: Optional[ProductTypePredictorMLflow] = None  # CHANGED
@@ -140,28 +136,16 @@
 def load_predictor():  
     """Loads the real Predictor only when the FastAPI server is started."""
     global predictor  
-    vec_path = os.getenv("VECTORIZER_PATH", "data/processed/tfidf_vectorizer.pkl") 
-    dict_path = os.getenv("PRODUCT_DICT_PATH", "models/product_dictionary.pkl") 
     try:  
         predictor = ProductTypePredictorMLflow(
             model=production_model,  
-            vectorizer_path=vec_path, 
-            product_dictionary_path=dict_path 
+            vectorizer_path=TFIDF_VECTORIZER_PATH, 
+            product_dictionary_path=PRODUCT_DICTIONARY_PATH 
         )  
-        print(f" Predictor geladen: {vec_path}")  
+        print(f" Predictor loaded: {TFIDF_VECTORIZER_PATH}")  
     except FileNotFoundError as e: 
-        print(f" Predictor nicht geladen: {e}") 
+        print(f" Predictor loading failed: {e}") 
 #### Max ####
-=======
-
-predictor = ProductTypePredictorMLflow(
-    #model=latest_model,
-    model=production_model,
-    vectorizer_path = TFIDF_VECTORIZER_PATH,
-    product_dictionary_path = PRODUCT_DICTIONARY_PATH
-)
-
->>>>>>> 6185839e
 
 # --- Authentication Endpoints ---
 @app.post("/login")
