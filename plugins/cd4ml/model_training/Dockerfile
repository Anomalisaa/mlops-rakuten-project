FROM python:3.11-slim

WORKDIR /app

COPY requirements-model.txt /app/

RUN apt-get update && apt-get install -y --no-install-recommends \
    git \
 && rm -rf /var/lib/apt/lists/*
<<<<<<< HEAD
RUN pip install --no-cache-dir --upgrade pip && \
    pip install --no-cache-dir -r requirements-model.txt && \
    pip install --no-cache-dir \
    dvc \
    dvc[s3] \
    dagshub
=======
RUN pip install --no-cache-dir -r requirements-model.txt
    
>>>>>>> 78baac0c

COPY run_model_training.py /app/
COPY model_training.py /app/

ENV MODEL_OUTPUT_DIR=/app/models
ENV DATA_INPUT_DIR=/app/data/processed

CMD ["python", "run_model_training.py"]<|MERGE_RESOLUTION|>--- conflicted
+++ resolved
@@ -7,17 +7,8 @@
 RUN apt-get update && apt-get install -y --no-install-recommends \
     git \
  && rm -rf /var/lib/apt/lists/*
-<<<<<<< HEAD
-RUN pip install --no-cache-dir --upgrade pip && \
-    pip install --no-cache-dir -r requirements-model.txt && \
-    pip install --no-cache-dir \
-    dvc \
-    dvc[s3] \
-    dagshub
-=======
 RUN pip install --no-cache-dir -r requirements-model.txt
     
->>>>>>> 78baac0c
 
 COPY run_model_training.py /app/
 COPY model_training.py /app/
