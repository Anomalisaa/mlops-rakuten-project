.ipynb_checkpoints/

# DVC cache
.dvc/cache

# Data files managed by DVC
shared_volume/data/raw
shared_volume/data/processed
shared_volume/data/feedback
shared_volume/models
!shared_volume/data/raw/.gitkeep
!shared_volume/data/processed/.gitkeep
!shared_volume/data/feedback/.gitkeep
!shared_volume/models/.gitkeep

# Python stuff
__pycache__/
*.pyc
.venv/

# env
.env
/model.joblibenv
env
venv
my_env
/data/
/models/
/models

<<<<<<< HEAD
=======
# airflow
>>>>>>> 1c09cd05
logs/
airflow-*.pid
airflow-webserver.pid
airflow.db
airflow.cfg<|MERGE_RESOLUTION|>--- conflicted
+++ resolved
@@ -28,10 +28,7 @@
 /models/
 /models
 
-<<<<<<< HEAD
-=======
 # airflow
->>>>>>> 1c09cd05
 logs/
 airflow-*.pid
 airflow-webserver.pid
