.ipynb_checkpoints/

# DVC cache
.dvc/cache

# Data files managed by DVC
shared_volume/data/raw
shared_volume/data/processed
shared_volume/models
!shared_volume/data/raw/.gitkeep
!shared_volume/data/processed/.gitkeep
!shared_volume/models/.gitkeep

# Python stuff
__pycache__/
*.pyc
.venv/

# env
.env
/model.joblibenv
env
<<<<<<< HEAD
my_env
=======
venv
>>>>>>> 64641f0d
<|MERGE_RESOLUTION|>--- conflicted
+++ resolved
@@ -20,8 +20,5 @@
 .env
 /model.joblibenv
 env
-<<<<<<< HEAD
 my_env
-=======
-venv
->>>>>>> 64641f0d
+venv