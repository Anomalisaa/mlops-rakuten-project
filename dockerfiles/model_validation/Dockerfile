--- conflicted
+++ resolved
@@ -8,17 +8,14 @@
 
 COPY dockerfiles/model_validation/requirements-model.txt .  
 RUN pip install --no-cache-dir -r requirements-model.txt \
-    && pip install --no-cache-dir dvc[s3]  #### Max ####
+    && pip install --no-cache-dir dvc[s3]  
+#### Max ####
 
-<<<<<<< HEAD
 COPY . .
 #COPY plugins/cd4ml/model_validation /app/plugins/cd4ml/model_validation
 
 # Set PYTHONPATH for possibility to use other scripts
 ENV PYTHONPATH="${PYTHONPATH}:/app"
-=======
-# COPY plugins/cd4ml/model_validation /app/plugins/cd4ml/model_validation
->>>>>>> f41a3704
 
 ENV MODEL_OUTPUT_DIR=/app/models
 ENV DATA_INPUT_DIR=/app/data/processed
