--- conflicted
+++ resolved
@@ -7,27 +7,14 @@
 
 # Copy & install requirements
 COPY dockerfiles/tests/requirements.txt ./requirements.txt
-<<<<<<< HEAD
 RUN pip install --no-cache-dir -r requirements.txt
 RUN pip install --no-cache-dir "dvc[s3]"
-=======
-RUN pip install --no-cache-dir -r requirements.txt \
-    && pip install --no-cache-dir dvc[s3] #### Max ####
->>>>>>> 36034231
 
 # NLTK-Stopwords
 RUN python -m nltk.downloader punkt stopwords punkt_tab wordnet
 
-<<<<<<< HEAD
 COPY . .
 RUN cp -R shared_volume/data /app/ && cp -R shared_volume/models /app/
 
 # Command
-CMD ["pytest", "plugins/cd4ml/tests/test_inference.py", "-v", "-rA"]
-=======
-# Nur noch den Test-Code in den Container kopieren
-# COPY . .  # plugins/cd4ml/tests /app/plugins/cd4ml/tests
-
-# Standardkommando
-CMD ["pytest", "plugins/cd4ml/tests/test_predict_service.py", "-v", "-rA"]
->>>>>>> 36034231
+CMD ["pytest", "plugins/cd4ml/tests/test_predict_service.py", "-v", "-rA"]