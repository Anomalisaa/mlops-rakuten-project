services:
  dvc-sync:
    build:
      context: ./dockerfiles/dvc
      dockerfile: Dockerfile
    volumes:
      - .:/workspace
      - dvc-cache:/workspace/.dvc/cache
    working_dir: /workspace
    environment:
  # Authentification
      - DAGSHUB_USER_TOKEN=${DAGSHUB_USER_TOKEN} 
      - DAGSHUB_REPO_OWNER=${DAGSHUB_REPO_OWNER}
      - DAGSHUB_REPO_NAME=${DAGSHUB_REPO_NAME}
    command: ["dvc", "pull", "--force"]
    # command: ["dvc", "pull"]
  preprocessing:
    build:
      context: .
      dockerfile: dockerfiles/preprocessing/Dockerfile
    volumes:
      - "./shared_volume/data:/data"
    depends_on:
      dvc-sync:
        condition: service_completed_successfully
    command: ["python", "plugins/cd4ml/data_processing/run_preprocessing.py"]


  model_training:
    build:
      context: .
      dockerfile: dockerfiles/model_training/Dockerfile
    volumes:
      - "./shared_volume/data:/app/data"
      - "./shared_volume/models:/app/models"
    depends_on:
      preprocessing:
        condition: service_completed_successfully
    env_file:
      - .env
    environment:
      - MODEL_OUTPUT_DIR=/app/models
      - DATA_INPUT_DIR=/app/data/processed
    command: ["python", "plugins/cd4ml/model_training/run_model_training.py"]


  model_validation:
    build:
      context: .
      dockerfile: dockerfiles/model_validation/Dockerfile
    volumes:
      - "./shared_volume/data:/app/data"
      - "./shared_volume/models:/app/models"
    depends_on:
      model_training:
        condition: service_completed_successfully
    env_file:
      - .env
<<<<<<< HEAD
    command: ["python", "run_model_validation.py"]

  tests:
    build:
      context: . 
      dockerfile: dockerfiles/tests/Dockerfile
    volumes:
      - "./shared_volume/data:/app/data"
      - "./shared_volume/models:/app/models"
    env_file:
      - .env
    depends_on:
      model_validation:
        condition: service_completed_successfully
      dvc-sync:
        condition: service_completed_successfully
    command: ["pytest", "plugins/cd4ml/tests/test_inference.py", "-v", "-rA"]
=======
    command: ["python", "plugins/cd4ml/model_validation/run_model_validation.py"]
>>>>>>> 64641f0d
  
  inference:
    build:
      context: .
      dockerfile: dockerfiles/inference/Dockerfile
    ports:
      - "8000:8000"
    volumes:
      - "./shared_volume/data:/app/data"
      - "./shared_volume/models:/app/models"
      - dvc-cache:/workspace/.dvc/cache
    depends_on:
      model_validation:
        condition: service_completed_successfully
      dvc-sync:
        condition: service_completed_successfully
    env_file:
      - .env
    command: ["uvicorn", "plugins.cd4ml.inference.infer:app", "--host", "0.0.0.0", "--port", "8000"]
volumes:
  dvc-cache:<|MERGE_RESOLUTION|>--- conflicted
+++ resolved
@@ -56,8 +56,7 @@
         condition: service_completed_successfully
     env_file:
       - .env
-<<<<<<< HEAD
-    command: ["python", "run_model_validation.py"]
+    command: ["python", "plugins/cd4ml/model_validation/run_model_validation.py"]
 
   tests:
     build:
@@ -74,9 +73,6 @@
       dvc-sync:
         condition: service_completed_successfully
     command: ["pytest", "plugins/cd4ml/tests/test_inference.py", "-v", "-rA"]
-=======
-    command: ["python", "plugins/cd4ml/model_validation/run_model_validation.py"]
->>>>>>> 64641f0d
   
   inference:
     build:
