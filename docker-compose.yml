--- conflicted
+++ resolved
@@ -4,11 +4,7 @@
       context: "./dockerfiles/dvc"
       dockerfile: "Dockerfile"
     volumes:
-<<<<<<< HEAD
       - .:/app
-=======
-      - ./:/app
->>>>>>> 36034231
       - dvc-cache:/app/.dvc/cache
     working_dir: /app
     environment:
@@ -16,25 +12,15 @@
       - DAGSHUB_REPO_OWNER=${DAGSHUB_REPO_OWNER}
       - DAGSHUB_REPO_NAME=${DAGSHUB_REPO_NAME}
     command: ["dvc", "pull", "--force"]
-<<<<<<< HEAD
   
-=======
-    
->>>>>>> 36034231
   preprocessing:
     build:
       context: "."
       dockerfile: "dockerfiles/preprocessing/Dockerfile"
     volumes:
-<<<<<<< HEAD
       - .:/app
       - dvc-cache:/app/.dvc/cache
       - ./shared_volume:/app/shared_volume  # Mount shared_volume as a whole
-=======
-      - ./:/app                 # DVC config & code
-      - dvc-cache:/app/.dvc/cache
-      - ./shared_volume:/app/shared_volume
->>>>>>> 36034231
     working_dir: /app
     env_file:
       - .env
@@ -49,25 +35,15 @@
         condition: service_completed_successfully
     command: >
       sh -c "python plugins/cd4ml/data_processing/run_preprocessing.py"
-<<<<<<< HEAD
   
-=======
-
->>>>>>> 36034231
   model_training:
     build:
-      context: "."
-      dockerfile: "dockerfiles/model_training/Dockerfile"
+      context: .
+      dockerfile: dockerfiles/model_training/Dockerfile
     volumes:
-<<<<<<< HEAD
       - .:/app
       - dvc-cache:/app/.dvc/cache
       - ./shared_volume:/app/shared_volume  # Mount shared_volume as a whole
-=======
-      - ./:/app
-      - dvc-cache:/app/.dvc/cache
-      - ./shared_volume:/app/shared_volume
->>>>>>> 36034231
     working_dir: /app
     env_file:
       - .env
@@ -82,26 +58,15 @@
         condition: service_completed_successfully
     command: >
       sh -c "python plugins/cd4ml/model_training/run_model_training.py"
-<<<<<<< HEAD
   
-=======
-
-
->>>>>>> 36034231
   model_validation:
     build:
       context: "."
       dockerfile: "dockerfiles/model_validation/Dockerfile"
     volumes:
-<<<<<<< HEAD
       - .:/app
       - dvc-cache:/app/.dvc/cache
       - ./shared_volume:/app/shared_volume  # Mount shared_volume as a whole
-=======
-      - ./:/app
-      - dvc-cache:/app/.dvc/cache
-      - ./shared_volume:/app/shared_volume
->>>>>>> 36034231
     working_dir: /app
     env_file:
       - .env
@@ -116,7 +81,6 @@
         condition: service_completed_successfully
     command: >
       sh -c "python plugins/cd4ml/model_validation/run_model_validation.py"
-<<<<<<< HEAD
   
   tests:
     build:
@@ -126,17 +90,6 @@
       - .:/app
       - dvc-cache:/app/.dvc/cache
       - ./shared_volume:/app/shared_volume  # Mount shared_volume as a whole
-=======
-
-  tests:
-    build:
-      context: "."
-      dockerfile: "dockerfiles/tests/Dockerfile"
-    volumes:
-      - .:/app
-      - dvc-cache:/app/.dvc/cache
-      - ./shared_volume:/app/shared_volume
->>>>>>> 36034231
     working_dir: /app
     env_file:
       - .env
@@ -146,13 +99,7 @@
       dvc-sync:
         condition: service_completed_successfully
     command: >
-<<<<<<< HEAD
-      sh -c "dvc pull --force && pytest plugins/cd4ml/tests/test_inference.py -v -rA && dvc push"
-  
-  inference:
-=======
-      sh -c "pytest plugins/cd4ml/tests/test_predict_service.py -v -rA \
-      && dvc push"
+      sh -c "dvc pull --force && pytest plugins/cd4ml/tests/test_predict_service.py -v -rA && dvc push"
 
   auth_service:
     build:
@@ -170,7 +117,6 @@
       retries: 5
 
   predict_service:
->>>>>>> 36034231
     build:
       context: "."
       dockerfile: "dockerfiles/predict_service/Dockerfile"
@@ -179,29 +125,19 @@
     ports:
       - "8002:8002"
     volumes:
-<<<<<<< HEAD
       - .:/app
       - ./shared_volume:/app/shared_volume  # Mount shared_volume as a whole
       - dvc-cache:/app/.dvc/cache
     working_dir: /app
     env_file:
       - .env
-=======
-      #- "./shared_volume/data:/app/data" Not necessary for prediction
-      - "./shared_volume/models:/app/models"
-      - dvc-cache:/workspace/.dvc/cache
->>>>>>> 36034231
     depends_on:
       auth_service:
         condition: service_healthy
       dvc-sync:
         condition: service_completed_successfully
-<<<<<<< HEAD
-    command: ["uvicorn", "plugins.cd4ml.inference.infer:app", "--host", "0.0.0.0", "--port", "8000"]
-=======
     command: ["uvicorn", "plugins.cd4ml.inference.predict_service:predict_app", "--host", "0.0.0.0", "--port", "8002"]
   
->>>>>>> 36034231
 
 volumes:
   dvc-cache: