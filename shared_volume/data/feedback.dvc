outs:
<<<<<<< HEAD
- md5: 9471e6d12794a0e49c6c64c3567e5016.dir
  size: 2442
=======
- md5: 96da213703f1d60706a6054c56fbdace.dir
  size: 4283
>>>>>>> 5d7741b7
  nfiles: 2
  hash: md5
  path: feedback<|MERGE_RESOLUTION|>--- conflicted
+++ resolved
@@ -1,11 +1,6 @@
 outs:
-<<<<<<< HEAD
-- md5: 9471e6d12794a0e49c6c64c3567e5016.dir
-  size: 2442
-=======
 - md5: 96da213703f1d60706a6054c56fbdace.dir
   size: 4283
->>>>>>> 5d7741b7
   nfiles: 2
   hash: md5
   path: feedback