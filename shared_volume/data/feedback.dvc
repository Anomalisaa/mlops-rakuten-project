--- conflicted
+++ resolved
@@ -1,11 +1,6 @@
 outs:
-<<<<<<< HEAD
-- md5: 33f74a5994a387a5f7bec04cce6ddb2b.dir
-  size: 1567
-=======
 - md5: 2c5fcbf358bf2272434a1c6250b6c8cb.dir
   size: 1265
->>>>>>> 2d8a486c
   nfiles: 2
   hash: md5
   path: feedback