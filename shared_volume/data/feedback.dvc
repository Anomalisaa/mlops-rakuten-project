--- conflicted
+++ resolved
@@ -1,11 +1,6 @@
 outs:
-<<<<<<< HEAD
-- md5: 217cf9fd247230fb4bd94f21ea6f5423.dir
-  size: 359
-=======
 - md5: 9471e6d12794a0e49c6c64c3567e5016.dir
   size: 2442
->>>>>>> 68b644f6
   nfiles: 2
   hash: md5
   path: feedback